#include <UI/Connection.h>
#include <UI/FlowScene.h>

using namespace UI;

/**
 * @brief Construct a new Connection:: Connection object
 *
 * @param node Target node object
 * @param ty Type of the target port (Sink or Source)
 * @param portidx Index of the target port
 */
Connection::Connection(Node& node, Port ty, uint8_t portidx)
{
	// Renders the connection between nodes
	node.scene()->addItem(this);
	// Gets coordinates of the target port
	sink = source = node.GetPortPos(ty, portidx);
	switch (ty)
	{
	case Port::Sink:
		// If this node is the connection Sink
		connector.second = &node;
		sinkN = portidx;
		break;
	case Port::Source:
		// If this node is the connection Source
		connector.first = &node;
		sourceN = portidx;
		break;
	default:
		break;
	}
	Init();
}

Connection::~Connection()
{
	// Only unmaps if the nodes were correctly connected
	if (bFinished)
		ConnMapper::Unmap(connector.first, this);
}

void Connection::Init()
{
	// Set Qt properties of the connection
	setFlag(QGraphicsItem::ItemIsMovable, false);
	setFlag(QGraphicsItem::ItemIsFocusable, true);
	setFlag(QGraphicsItem::ItemIsSelectable, true);

	setAcceptHoverEvents(true);
	setZValue(-1.0);
}

/**
 * @brief Calculates bounding rectangle for spline selection
 *
 * @return QRectF calculated bounding rectangle
 */
QRectF UI::Connection::boundingRect() const
{
	// TODO: Validate
	auto points = PointsC1C2();
	QRectF c1c2Rect = QRectF(points.first, points.second).normalized();
	QRectF commonRect = QRectF(source, sink).normalized().united(c1c2Rect);

	constexpr QPointF cornerOffset(PortStyle::diameter, PortStyle::diameter);

	commonRect.setTopLeft(commonRect.topLeft() - cornerOffset);
	commonRect.setBottomRight(commonRect.bottomRight() + 2 * cornerOffset);
	return commonRect;
}

<<<<<<< HEAD

=======
/**
 * @brief Draws spline using an appropriate style and calculated pivot points
 *
 * @param painter used for drawing on the canvas
 * @param option not used (only for interface compatibility)
 * @param widget not used (only for interface compatibility)
 */
>>>>>>> 35cc0f42
void Connection::paint(QPainter* painter, const QStyleOptionGraphicsItem* option, QWidget* widget)
{
	painter->setBrush(Qt::NoBrush);
	// Selects style based on connection status (connected, selected or currently being dragged)
	if (isSelected())
		// TODO: Rename
		painter->setPen(ConnectionStyle::Grayscale.hovered);
	else if (bFinished)
		painter->setPen(ConnectionStyle::Grayscale.connected);
	else
		painter->setPen(ConnectionStyle::Grayscale.sketch);

	auto c1c2 = PointsC1C2();
	// Draws a cubic spline using the calculated pivot points
	QPainterPath cubic(source);
	cubic.cubicTo(c1c2.first, c1c2.second, sink);
	painter->drawPath(cubic);
}

/**
 * @brief Callback for mouse move event
 *
 * @param event Captured event
 */
void UI::Connection::mouseMoveEvent(QGraphicsSceneMouseEvent* event)
{
	prepareGeometryChange();

	// Endpoint only moved if the position has changed
	if (auto x = Requires(); any(x))
		MoveEndpoint(x, event->pos() - event->lastPos());

	update();
	event->accept();
}

/**
 * @brief Handles mouse release event (performs connection if mouse released on target)
 *
 * @param event Captured mouse release event
 */
void UI::Connection::mouseReleaseEvent(QGraphicsSceneMouseEvent* event)
{
	ungrabMouse();
	event->accept();

	// TODO: cleanup
	auto& xscene = static_cast<UI::FlowScene&>(*scene());
	auto* node = xscene.LocateNode(event->scenePos());

	// Finishes connection if mouse was released on a target
	if (node && node != StartNode())
		if (auto p = node->PortHitScene(event->scenePos()); p)
			return PlaceConnection(p, node);

	if (any(Requires()))ConnMapper::ClearTemporary();
}

/**
 * @brief Finishes a connection between two nodes
 *
 * @param port Target port
 * @param node Target Node
 */
void UI::Connection::PlaceConnection(std::optional<std::pair<Port, uint8_t>> port, Node* node)
{
	auto re = Requires();
	// If connecting Sink to Sink (or Source to Source)
	if (port->first != re) {
		ConnMapper::ClearTemporary();
		return;
	};
	prepareGeometryChange();

	// Extrapolates missing Sink or Source
	switch (re)
	{
	case Port::Sink:
	{
		sinkN = port->second;
		connector.second = node;
		node->SetConnection(ConnMapper::DetachTemporary(), sinkN);
		sink = node->GetPortPos(Port::Sink, sinkN);
		break;
	}
	case Port::Source:
		connector.first = node;
		sourceN = port->second;
		connector.second->SetConnection(ConnMapper::DetachTemporary(), sinkN);
		source = node->GetPortPos(Port::Source, sourceN);
		break;
	}
	ConnMapper::Map(connector.first, this);
	connector.second->OnConnect(sinkN, *connector.first, sourceN);

	// Set connection as properly terminated (for cleanup)
	bFinished = true;
}

/**
 * @brief Propagates changes to nodes following current Node
 *
 */
void UI::Connection::Update()
{
	connector.second->OnConnect(sinkN, *connector.first, sourceN);
}

/**
 * @brief Propagates information about disconnection
 *
 */
void UI::Connection::UpdateDisconnect()
{
	connector.second->OnDisconnect(sinkN);
}

/**
 * @brief Calculates spline pivot points based on relative Node position
 *
 * @return std::pair<QPointF, QPointF> spline pivot points
 */
std::pair<QPointF, QPointF> Connection::PointsC1C2() const
{
	constexpr qreal defaultOffset = 200;
	qreal xDistance = sink.x() - source.x();
	// Maximum offset is 200
	qreal horizontalOffset = std::min(defaultOffset, std::abs(xDistance));
	qreal verticalOffset = 0;
	qreal ratioX = 0.5;

	// If the Sink is left of Source
	if (xDistance <= 0)
	{
		verticalOffset = qMin(defaultOffset, 20.0);
		ratioX = 1.0;
	}
	horizontalOffset *= ratioX;

	// Returns spline pivot points
	return {
		{source.x() + horizontalOffset, source.y() + verticalOffset},
		{sink.x() - horizontalOffset, sink.y() - verticalOffset }
	};
}

/**
 * @brief Generates a JSON representation of the connection
 *
 * @return QJsonObject
 */
QJsonObject Connection::Serialize()
{
	/*
	The returned JSON has the following structure:

	{
		"Source": ["Node_name", source_index],
		"Sink": ["Node_name", sink_index]
	}
	*/
	QJsonObject top;

	QJsonArray source;
	source.append(connector.first->GetName().data());
	source.append(sourceN);
	top.insert("Source", source);

	QJsonArray sink;

	sink.append(connector.second->GetName().data());
	sink.append(sinkN);
	top.insert("Sink", sink);

	return top;
}

/**
 * @brief Checks what Port type is requred to properly finish the connection
 *
 * @return Port
 */
Port Connection::Requires()const
{
	if (!connector.first) return Port::Source;
	if (!connector.second) return Port::Sink;
	return Port::None;
}

/**
 * @brief Updates coordinates of the spline endpoint
 *
 * @param port Source port
 * @param offset Offset from last position
 */
void Connection::MoveEndpoint(Port port, QPointF offset)
{
	// TODO: is this even needed?
	Move(offset, port);
}

/**
 * @brief Returns Source and Sink type (based on which end of the connection is currently connected)
 *
 * @return PortType
 */
PortType Connection::GetType() const noexcept
{
	if (connector.first)
		return connector.first->GetSourceType(sourceN);

	if (connector.second)
		return connector.first->GetSinkType(sinkN);

	return PortType::None;
}

/**
 * @brief Updates coordinates of a spline point
 *
 * @param deltapos Target offset
 * @param ty Port to change position of
 */
void Connection::Move(QPointF deltapos, Port ty)
{
	prepareGeometryChange();
	switch (ty)
	{
	case Port::Sink:
		sink += deltapos;
		break;
	case Port::Source:
		source += deltapos;
		break;
	default:
		break;
	}
}

/**
 * @brief Destroys the connection
 *
 */
void Connection::RemoveForce() noexcept
{
	if (bFinished)
	{
		UpdateDisconnect();
		connector.second->SetConnection(nullptr, sinkN);
	}
}

/////////////////////////////////////////////////////////////////////////

/**
 * @brief Singleton for connection mapper
 *
 * @return ConnMapper&
 */
ConnMapper& UI::ConnMapper::Instance()
{
	static ConnMapper mapper;
	return mapper;
}

/**
 * @brief Creates a new Node mapping in the connection mapper
 *
 * @param n Node that is being connected
 * @param c New connection of the Node
 */
void ConnMapper::Map(Node* n, Connection* c)
{
	auto& i = Instance();
	i.map[n].push_back(c);
}

/**
 * @brief Returns all connections associated with the Node
 *
 * @param n Target Node
 * @return std::span<Connection*> all asociated connection
 */
std::span<Connection*> UI::ConnMapper::Get(Node* n)
{
	return Instance().map[n];
}

/**
 * @brief Creates a new temporary connection (the one being currently dragged)
 *
 * @param node Source node
 * @param port Source port
 * @param portidx Source port index
 */
void UI::ConnMapper::MakeTemporary(Node& node, Port port, uint8_t portidx)
{
	Instance().tmp.reset(new Connection{ node, port, portidx });
	Instance().tmp->grabMouse();
}

/**
 * @brief Moves a connection to the temporary connection (when it is being reattached to a different node)
 *
 * @param in Target connection
 */
void UI::ConnMapper::AttachTemporary(std::unique_ptr<Connection>&& in)
{
	auto& x = Instance().tmp;
	x = std::move(in);
	Unmap(x->connector.first, x.get());
	x->UpdateDisconnect();
	x->ResetSink();
	x->grabMouse();
}

/**
 * @brief Destroyes the temporary connection
 *
 */
void UI::ConnMapper::ClearTemporary()
{
	Instance().tmp.reset();
}<|MERGE_RESOLUTION|>--- conflicted
+++ resolved
@@ -71,9 +71,6 @@
 	return commonRect;
 }
 
-<<<<<<< HEAD
-
-=======
 /**
  * @brief Draws spline using an appropriate style and calculated pivot points
  *
@@ -81,7 +78,6 @@
  * @param option not used (only for interface compatibility)
  * @param widget not used (only for interface compatibility)
  */
->>>>>>> 35cc0f42
 void Connection::paint(QPainter* painter, const QStyleOptionGraphicsItem* option, QWidget* widget)
 {
 	painter->setBrush(Qt::NoBrush);
